[package]
name = "libp2p"
edition = "2021"
rust-version = "1.60.0"
description = "Peer-to-peer networking library"
version = "0.50.0"
authors = ["Parity Technologies <admin@parity.io>"]
license = "MIT"
repository = "https://github.com/libp2p/rust-libp2p"
keywords = ["peer-to-peer", "libp2p", "networking"]
categories = ["network-programming", "asynchronous"]

[features]
full = [
    "async-std",
    "autonat",
    "dcutr",
    "deflate",
    "dns",
    "ecdsa",
    "floodsub",
    "gossipsub",
    "identify",
    "kad",
    "mdns",
    "metrics",
    "mplex",
    "noise",
    "ping",
    "plaintext",
    "pnet",
    "relay",
    "rendezvous",
    "request-response",
    "rsa",
    "secp256k1",
    "serde",
    "tcp",
    "tls",
    "tokio",
    "uds",
    "wasm-bindgen",
    "wasm-ext",
    "wasm-ext-websocket",
    "websocket",
    "yamux",
]
autonat = ["dep:libp2p-autonat"]
dcutr = ["dep:libp2p-dcutr", "libp2p-metrics?/dcutr"]
deflate = ["dep:libp2p-deflate"]
dns = ["dep:libp2p-dns"]
floodsub = ["dep:libp2p-floodsub"]
identify = ["dep:libp2p-identify", "libp2p-metrics?/identify"]
kad = ["dep:libp2p-kad", "libp2p-metrics?/kad"]
gossipsub = ["dep:libp2p-gossipsub", "libp2p-metrics?/gossipsub"]
tls = ["dep:libp2p-tls"]
metrics = ["dep:libp2p-metrics"]
mdns = ["dep:libp2p-mdns"]
mplex = ["dep:libp2p-mplex"]
noise = ["dep:libp2p-noise"]
ping = ["dep:libp2p-ping", "libp2p-metrics?/ping"]
plaintext = ["dep:libp2p-plaintext"]
pnet = ["dep:libp2p-pnet"]
relay = ["dep:libp2p-relay", "libp2p-metrics?/relay"]
quic = ["dep:libp2p-quic"]
request-response = ["dep:libp2p-request-response"]
rendezvous = ["dep:libp2p-rendezvous"]
tcp = ["dep:libp2p-tcp"]
uds = ["dep:libp2p-uds"]
wasm-bindgen = ["futures-timer/wasm-bindgen", "instant/wasm-bindgen", "getrandom/js"]
wasm-ext = ["dep:libp2p-wasm-ext"]
wasm-ext-websocket = ["wasm-ext", "libp2p-wasm-ext?/websocket"]
websocket = ["dep:libp2p-websocket"]
yamux = ["dep:libp2p-yamux"]
secp256k1 = ["libp2p-core/secp256k1"]
rsa = ["libp2p-core/rsa"]
ecdsa = ["libp2p-core/ecdsa"]
serde = ["libp2p-core/serde", "libp2p-kad?/serde", "libp2p-gossipsub?/serde"]
tokio = ["libp2p-mdns?/tokio", "libp2p-tcp?/tokio", "libp2p-dns?/tokio"]
async-std = ["libp2p-mdns?/async-io", "libp2p-tcp?/async-io", "libp2p-dns?/async-std"]

[dependencies]
bytes = "1"
futures = "0.3.1"
futures-timer = "3.0.2" # Explicit dependency to be used in `wasm-bindgen` feature
getrandom = "0.2.3" # Explicit dependency to be used in `wasm-bindgen` feature
instant = "0.1.11" # Explicit dependency to be used in `wasm-bindgen` feature
lazy_static = "1.2"

libp2p-autonat = { version = "0.8.0", path = "protocols/autonat", optional = true }
libp2p-core = { version = "0.37.0", path = "core" }
libp2p-dcutr = { version = "0.7.0", path = "protocols/dcutr", optional = true }
libp2p-floodsub = { version = "0.40.1", path = "protocols/floodsub", optional = true }
libp2p-identify = { version = "0.40.0", path = "protocols/identify", optional = true }
libp2p-kad = { version = "0.41.0", path = "protocols/kad", optional = true }
libp2p-metrics = { version = "0.10.0", path = "misc/metrics", optional = true }
<<<<<<< HEAD
libp2p-mplex = { version = "0.36.0", path = "muxers/mplex", optional = true }
libp2p-noise = { version = "0.39.1", path = "transports/noise", optional = true }
libp2p-ping = { version = "0.39.0", path = "protocols/ping", optional = true }
libp2p-plaintext = { version = "0.36.0", path = "transports/plaintext", optional = true }
libp2p-pnet = { version = "0.22.0", path = "transports/pnet", optional = true }
libp2p-quic = { version = "0.8.0", path = "transports/quic", optional = true }
libp2p-relay = { version = "0.12.0", path = "protocols/relay", optional = true }
libp2p-rendezvous = { version = "0.9.0", path = "protocols/rendezvous", optional = true }
libp2p-request-response = { version = "0.21.0", path = "protocols/request-response", optional = true }
libp2p-swarm = { version = "0.39.0", path = "swarm" }
=======
libp2p-mplex = { version = "0.37.0", path = "muxers/mplex", optional = true }
libp2p-noise = { version = "0.40.0", path = "transports/noise", optional = true }
libp2p-ping = { version = "0.40.1", path = "protocols/ping", optional = true }
libp2p-plaintext = { version = "0.37.0", path = "transports/plaintext", optional = true }
libp2p-pnet = { version = "0.22.1", path = "transports/pnet", optional = true }
libp2p-relay = { version = "0.13.0", path = "protocols/relay", optional = true }
libp2p-rendezvous = { version = "0.10.0", path = "protocols/rendezvous", optional = true }
libp2p-request-response = { version = "0.22.1", path = "protocols/request-response", optional = true }
libp2p-swarm = { version = "0.40.1", path = "swarm" }
>>>>>>> b42f2863
libp2p-swarm-derive = { version = "0.30.1", path = "swarm-derive" }
libp2p-uds = { version = "0.36.0", path = "transports/uds", optional = true }
libp2p-wasm-ext = { version = "0.37.0", path = "transports/wasm-ext", optional = true }
libp2p-yamux = { version = "0.41.0", path = "muxers/yamux", optional = true }
multiaddr = { version = "0.14.0" }
parking_lot = "0.12.0"
pin-project = "1.0.0"
smallvec = "1.6.1"

[target.'cfg(not(any(target_os = "emscripten", target_os = "wasi", target_os = "unknown")))'.dependencies]
libp2p-deflate = { version = "0.37.0", path = "transports/deflate", optional = true }
libp2p-dns = { version = "0.37.0", path = "transports/dns", optional = true }
libp2p-mdns = { version = "0.41.0", path = "protocols/mdns", optional = true }
libp2p-tcp = { version = "0.38.0", path = "transports/tcp", optional = true }
libp2p-websocket = { version = "0.39.0", path = "transports/websocket", optional = true }
libp2p-tls = { version = "0.1.0-alpha", path = "transports/tls", optional = true }

[target.'cfg(not(target_os = "unknown"))'.dependencies]
libp2p-gossipsub = { version = "0.42.1", path = "protocols/gossipsub", optional = true }

[dev-dependencies]
async-std = { version = "1.6.2", features = ["attributes"] }
async-trait = "0.1"
env_logger = "0.9.0"
clap = { version = "4.0.13", features = ["derive"] }
tokio = { version = "1.15", features = ["io-util", "io-std", "macros", "rt", "rt-multi-thread"] }

[workspace]
members = [
    "core",
    "misc/metrics",
    "misc/multistream-select",
    "misc/rw-stream-sink",
    "misc/keygen",
    "misc/prost-codec",
    "misc/quickcheck-ext",
    "muxers/mplex",
    "muxers/yamux",
    "muxers/test-harness",
    "protocols/dcutr",
    "protocols/autonat",
    "protocols/floodsub",
    "protocols/gossipsub",
    "protocols/rendezvous",
    "protocols/identify",
    "protocols/kad",
    "protocols/mdns",
    "protocols/ping",
    "protocols/relay",
    "protocols/request-response",
    "swarm",
    "swarm-derive",
    "transports/deflate",
    "transports/dns",
    "transports/noise",
    "transports/tls",
    "transports/plaintext",
    "transports/pnet",
    "transports/tcp",
    "transports/uds",
    "transports/websocket",
    "transports/wasm-ext"
]

[[example]]
name = "chat"
required-features = ["full"]

[[example]]
name = "chat-tokio"
required-features = ["full"]

[[example]]
name = "file-sharing"
required-features = ["full"]

[[example]]
name = "gossipsub-chat"
required-features = ["full"]

[[example]]
name = "ipfs-private"
required-features = ["full"]

[[example]]
name = "ipfs-kad"
required-features = ["full"]

[[example]]
name = "ping"
required-features = ["full"]

[[example]]
name = "mdns-passive-discovery"
required-features = ["full"]

[[example]]
name = "distributed-key-value-store"
required-features = ["full"]

# Passing arguments to the docsrs builder in order to properly document cfg's. 
# More information: https://docs.rs/about/builds#cross-compiling
[package.metadata.docs.rs]
all-features = true
rustdoc-args = ["--cfg", "docsrs"]
rustc-args = ["--cfg", "docsrs"]<|MERGE_RESOLUTION|>--- conflicted
+++ resolved
@@ -94,28 +94,16 @@
 libp2p-identify = { version = "0.40.0", path = "protocols/identify", optional = true }
 libp2p-kad = { version = "0.41.0", path = "protocols/kad", optional = true }
 libp2p-metrics = { version = "0.10.0", path = "misc/metrics", optional = true }
-<<<<<<< HEAD
-libp2p-mplex = { version = "0.36.0", path = "muxers/mplex", optional = true }
-libp2p-noise = { version = "0.39.1", path = "transports/noise", optional = true }
-libp2p-ping = { version = "0.39.0", path = "protocols/ping", optional = true }
-libp2p-plaintext = { version = "0.36.0", path = "transports/plaintext", optional = true }
-libp2p-pnet = { version = "0.22.0", path = "transports/pnet", optional = true }
-libp2p-quic = { version = "0.8.0", path = "transports/quic", optional = true }
-libp2p-relay = { version = "0.12.0", path = "protocols/relay", optional = true }
-libp2p-rendezvous = { version = "0.9.0", path = "protocols/rendezvous", optional = true }
-libp2p-request-response = { version = "0.21.0", path = "protocols/request-response", optional = true }
-libp2p-swarm = { version = "0.39.0", path = "swarm" }
-=======
 libp2p-mplex = { version = "0.37.0", path = "muxers/mplex", optional = true }
 libp2p-noise = { version = "0.40.0", path = "transports/noise", optional = true }
 libp2p-ping = { version = "0.40.1", path = "protocols/ping", optional = true }
 libp2p-plaintext = { version = "0.37.0", path = "transports/plaintext", optional = true }
 libp2p-pnet = { version = "0.22.1", path = "transports/pnet", optional = true }
+libp2p-quic = { version = "0.8.0", path = "transports/quic", optional = true }
 libp2p-relay = { version = "0.13.0", path = "protocols/relay", optional = true }
 libp2p-rendezvous = { version = "0.10.0", path = "protocols/rendezvous", optional = true }
 libp2p-request-response = { version = "0.22.1", path = "protocols/request-response", optional = true }
 libp2p-swarm = { version = "0.40.1", path = "swarm" }
->>>>>>> b42f2863
 libp2p-swarm-derive = { version = "0.30.1", path = "swarm-derive" }
 libp2p-uds = { version = "0.36.0", path = "transports/uds", optional = true }
 libp2p-wasm-ext = { version = "0.37.0", path = "transports/wasm-ext", optional = true }
