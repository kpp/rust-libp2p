[package]
name = "libp2p"
edition = "2021"
rust-version = "1.56.1"
description = "Peer-to-peer networking library"
version = "0.42.0"
authors = ["Parity Technologies <admin@parity.io>"]
license = "MIT"
repository = "https://github.com/libp2p/rust-libp2p"
keywords = ["peer-to-peer", "libp2p", "networking"]
categories = ["network-programming", "asynchronous"]

[features]
default = [
    "deflate",
    "dns-async-std",
    "floodsub",
    "gossipsub",
    "identify",
    "kad",
    "mdns",
    "mplex",
    "noise",
    "ping",
    "plaintext",
    "pnet",
    "quic",
    "relay",
    "request-response",
    "rendezvous",
    "secp256k1",
    "tcp-async-io",
    "uds",
    "wasm-ext",
    "websocket",
    "yamux",
]
deflate = ["libp2p-deflate"]
dns-async-std = ["libp2p-dns", "libp2p-dns/async-std"]
dns-tokio = ["libp2p-dns", "libp2p-dns/tokio"]
floodsub = ["libp2p-floodsub"]
gossipsub = ["libp2p-gossipsub"]
identify = ["libp2p-identify", "libp2p-metrics/identify"]
kad = ["libp2p-kad", "libp2p-metrics/kad"]
<<<<<<< HEAD
=======
gossipsub = ["libp2p-gossipsub", "libp2p-metrics/gossipsub"]
>>>>>>> ab7b5a45
metrics = ["libp2p-metrics"]
mdns = ["libp2p-mdns"]
mplex = ["libp2p-mplex"]
noise = ["libp2p-noise"]
ping = ["libp2p-ping", "libp2p-metrics/ping"]
plaintext = ["libp2p-plaintext"]
pnet = ["libp2p-pnet"]
quic = ["libp2p-quic"]
relay = ["libp2p-relay"]
request-response = ["libp2p-request-response"]
rendezvous = ["libp2p-rendezvous"]
tcp-async-io = ["libp2p-tcp", "libp2p-tcp/async-io"]
tcp-tokio = ["libp2p-tcp", "libp2p-tcp/tokio"]
uds = ["libp2p-uds"]
wasm-bindgen = ["futures-timer/wasm-bindgen", "instant/wasm-bindgen", "parking_lot/wasm-bindgen", "getrandom/js", "rand/wasm-bindgen"]
wasm-ext = ["libp2p-wasm-ext"]
wasm-ext-websocket = ["wasm-ext", "libp2p-wasm-ext/websocket"]
websocket = ["libp2p-websocket"]
yamux = ["libp2p-yamux"]
secp256k1 = ["libp2p-core/secp256k1"]

[package.metadata.docs.rs]
all-features = true

[dependencies]
atomic = "0.5.0"
bytes = "1"
futures = "0.3.1"
futures-timer = "3.0.2" # Explicit dependency to be used in `wasm-bindgen` feature
getrandom = "0.2.3" # Explicit dependency to be used in `wasm-bindgen` feature
instant = "0.1.11" # Explicit dependency to be used in `wasm-bindgen` feature
lazy_static = "1.2"
libp2p-core = { version = "0.31.0", path = "core",  default-features = false }
libp2p-floodsub = { version = "0.33.0", path = "protocols/floodsub", optional = true }
libp2p-gossipsub = { version = "0.35.0", path = "./protocols/gossipsub", optional = true }
libp2p-identify = { version = "0.33.0", path = "protocols/identify", optional = true }
libp2p-kad = { version = "0.34.0", path = "protocols/kad", optional = true }
libp2p-metrics = { version = "0.3.0", path = "misc/metrics", optional = true }
libp2p-mplex = { version = "0.31.0", path = "muxers/mplex", optional = true }
libp2p-noise = { version = "0.34.0", path = "transports/noise", optional = true }
libp2p-ping = { version = "0.33.0", path = "protocols/ping", optional = true }
libp2p-plaintext = { version = "0.31.0", path = "transports/plaintext", optional = true }
libp2p-pnet = { version = "0.22.0", path = "transports/pnet", optional = true }
libp2p-relay = { version = "0.6.0", path = "protocols/relay", optional = true }
libp2p-rendezvous = { version = "0.3.0", path = "protocols/rendezvous", optional = true }
libp2p-request-response = { version = "0.15.0", path = "protocols/request-response", optional = true }
libp2p-swarm = { version = "0.33.0", path = "swarm" }
libp2p-swarm-derive = { version = "0.26.1", path = "swarm-derive" }
libp2p-uds = { version = "0.31.0", path = "transports/uds", optional = true }
libp2p-wasm-ext = { version = "0.31.0", path = "transports/wasm-ext", default-features = false, optional = true }
libp2p-yamux = { version = "0.35.0", path = "muxers/yamux", optional = true }
multiaddr = { version = "0.13.0" }
parking_lot = "0.11.0"
pin-project = "1.0.0"
rand = "0.7.3" # Explicit dependency to be used in `wasm-bindgen` feature
smallvec = "1.6.1"

[target.'cfg(not(any(target_os = "emscripten", target_os = "wasi", target_os = "unknown")))'.dependencies]
<<<<<<< HEAD
libp2p-deflate = { version = "0.30.0", path = "transports/deflate", optional = true }
libp2p-dns = { version = "0.30.0", path = "transports/dns", optional = true, default-features = false }
libp2p-mdns = { version = "0.32.0", path = "protocols/mdns", optional = true }
libp2p-quic = { version = "0.6.0", path = "transports/quic", optional = true }
libp2p-tcp = { version = "0.30.0", path = "transports/tcp", default-features = false, optional = true }
libp2p-websocket = { version = "0.32.0", path = "transports/websocket", optional = true }
=======
libp2p-deflate = { version = "0.31.0", path = "transports/deflate", optional = true }
libp2p-dns = { version = "0.31.0", path = "transports/dns", optional = true, default-features = false }
libp2p-mdns = { version = "0.34.0", path = "protocols/mdns", optional = true }
libp2p-tcp = { version = "0.31.0", path = "transports/tcp", default-features = false, optional = true }
libp2p-websocket = { version = "0.33.0", path = "transports/websocket", optional = true }
>>>>>>> ab7b5a45

[dev-dependencies]
async-std = { version = "1.6.2", features = ["attributes"] }
async-trait = "0.1"
env_logger = "0.9.0"
structopt = "0.3.21"
tokio = { version = "1.0.1", features = ["io-util", "io-std", "macros", "rt", "rt-multi-thread"] }

[workspace]
members = [
    "core",
    "misc/metrics",
    "misc/multistream-select",
    "misc/peer-id-generator",
    "muxers/mplex",
    "muxers/yamux",
    "protocols/floodsub",
    "protocols/gossipsub",
    "protocols/rendezvous",
    "protocols/identify",
    "protocols/kad",
    "protocols/mdns",
    "protocols/ping",
    "protocols/relay",
    "protocols/request-response",
    "swarm",
    "swarm-derive",
    "transports/deflate",
    "transports/dns",
    "transports/noise",
    "transports/plaintext",
    "transports/pnet",
    "transports/quic",
    "transports/tcp",
    "transports/uds",
    "transports/websocket",
    "transports/wasm-ext"
]

[[example]]
name = "chat-tokio"
required-features = ["tcp-tokio", "mdns"]<|MERGE_RESOLUTION|>--- conflicted
+++ resolved
@@ -39,13 +39,9 @@
 dns-async-std = ["libp2p-dns", "libp2p-dns/async-std"]
 dns-tokio = ["libp2p-dns", "libp2p-dns/tokio"]
 floodsub = ["libp2p-floodsub"]
-gossipsub = ["libp2p-gossipsub"]
 identify = ["libp2p-identify", "libp2p-metrics/identify"]
 kad = ["libp2p-kad", "libp2p-metrics/kad"]
-<<<<<<< HEAD
-=======
 gossipsub = ["libp2p-gossipsub", "libp2p-metrics/gossipsub"]
->>>>>>> ab7b5a45
 metrics = ["libp2p-metrics"]
 mdns = ["libp2p-mdns"]
 mplex = ["libp2p-mplex"]
@@ -104,20 +100,12 @@
 smallvec = "1.6.1"
 
 [target.'cfg(not(any(target_os = "emscripten", target_os = "wasi", target_os = "unknown")))'.dependencies]
-<<<<<<< HEAD
-libp2p-deflate = { version = "0.30.0", path = "transports/deflate", optional = true }
-libp2p-dns = { version = "0.30.0", path = "transports/dns", optional = true, default-features = false }
-libp2p-mdns = { version = "0.32.0", path = "protocols/mdns", optional = true }
-libp2p-quic = { version = "0.6.0", path = "transports/quic", optional = true }
-libp2p-tcp = { version = "0.30.0", path = "transports/tcp", default-features = false, optional = true }
-libp2p-websocket = { version = "0.32.0", path = "transports/websocket", optional = true }
-=======
 libp2p-deflate = { version = "0.31.0", path = "transports/deflate", optional = true }
 libp2p-dns = { version = "0.31.0", path = "transports/dns", optional = true, default-features = false }
 libp2p-mdns = { version = "0.34.0", path = "protocols/mdns", optional = true }
+libp2p-quic = { version = "0.6.0", path = "transports/quic", optional = true }
 libp2p-tcp = { version = "0.31.0", path = "transports/tcp", default-features = false, optional = true }
 libp2p-websocket = { version = "0.33.0", path = "transports/websocket", optional = true }
->>>>>>> ab7b5a45
 
 [dev-dependencies]
 async-std = { version = "1.6.2", features = ["attributes"] }
