--- conflicted
+++ resolved
@@ -18,23 +18,13 @@
 // FROM, OUT OF OR IN CONNECTION WITH THE SOFTWARE OR THE USE OR OTHER
 // DEALINGS IN THE SOFTWARE.
 
-<<<<<<< HEAD
 use crate::config::{Config, QuinnConfig};
-use crate::hole_punching::*;
-=======
-use crate::endpoint::{Config, QuinnConfig, ToEndpoint};
 use crate::hole_punching::hole_puncher;
->>>>>>> 755e3417
 use crate::provider::Provider;
 use crate::{ConnectError, Connecting, Connection, Error};
 
-<<<<<<< HEAD
 use futures::channel::oneshot;
-use futures::future::BoxFuture;
-=======
-use futures::channel::{mpsc, oneshot};
 use futures::future::{BoxFuture, Either};
->>>>>>> 755e3417
 use futures::ready;
 use futures::stream::StreamExt;
 use futures::{prelude::*, stream::SelectAll};
@@ -80,8 +70,6 @@
     support_draft_29: bool,
     /// Streams of active [`Listener`]s.
     listeners: SelectAll<Listener<P>>,
-    /// Hole punching attempts
-    hole_punch_map: HolePunchMap,
     /// Dialer for each socket family if no matching listener exists.
     dialer: HashMap<SocketFamily, quinn::Endpoint>,
     /// Waker to poll the transport again when a new dialer or listener is added.
@@ -98,7 +86,6 @@
         let quinn_config = config.into();
         Self {
             listeners: SelectAll::new(),
-            hole_punch_map: Default::default(),
             quinn_config,
             handshake_timeout,
             dialer: HashMap::new(),
@@ -108,47 +95,6 @@
         }
     }
 
-    fn remote_multiaddr_to_socketaddr(
-        &self,
-        addr: Multiaddr,
-    ) -> Result<
-        (SocketAddr, ProtocolVersion, Option<PeerId>),
-        TransportError<<Self as Transport>::Error>,
-    > {
-        let (socket_addr, version, peer_id) = multiaddr_to_socketaddr(&addr, self.support_draft_29)
-            .ok_or_else(|| TransportError::MultiaddrNotSupported(addr.clone()))?;
-        if socket_addr.port() == 0 || socket_addr.ip().is_unspecified() {
-            return Err(TransportError::MultiaddrNotSupported(addr));
-        }
-        Ok((socket_addr, version, peer_id))
-    }
-
-    fn eligible_listener(&mut self, socket_addr: &SocketAddr) -> Option<&mut Listener<P>> {
-        let mut listeners: Vec<_> = self
-            .listeners
-            .iter_mut()
-            .filter(|l| {
-                if l.is_closed {
-                    return false;
-                }
-                let listen_addr = l.endpoint_channel.socket_addr();
-                SocketFamily::is_same(&listen_addr.ip(), &socket_addr.ip())
-                    && listen_addr.ip().is_loopback() == socket_addr.ip().is_loopback()
-            })
-            .collect();
-        match listeners.len() {
-            0 => None,
-            1 => listeners.pop(),
-            _ => {
-                // Pick any listener to use for dialing.
-                // We hash the socket address to achieve determinism.
-                let mut hasher = DefaultHasher::new();
-                socket_addr.hash(&mut hasher);
-                let index = hasher.finish() as usize % listeners.len();
-                Some(listeners.swap_remove(index))
-            }
-        }
-    }
     /// Create a new [`quinn::Endpoint`] with the given configs.
     fn new_endpoint(
         endpoint_config: quinn::EndpointConfig,
@@ -200,8 +146,10 @@
         Ok((socket_addr, version, peer_id))
     }
 
-    fn eligible_listeners(&mut self, socket_addr: &SocketAddr) -> Vec<&mut Listener<P>> {
-        self.listeners
+    /// Pick any listener to use for dialing.
+    fn eligible_listener(&mut self, socket_addr: &SocketAddr) -> Option<&mut Listener<P>> {
+        let mut listeners: Vec<_> = self
+            .listeners
             .iter_mut()
             .filter(|l| {
                 if l.is_closed {
@@ -211,14 +159,24 @@
                 SocketFamily::is_same(&listen_addr.ip(), &socket_addr.ip())
                     && listen_addr.ip().is_loopback() == socket_addr.ip().is_loopback()
             })
-            .collect()
+            .collect();
+        if listeners.is_empty() {
+            None
+        } else {
+            // Pick any listener to use for dialing.
+            // We hash the socket address to achieve determinism.
+            let mut hasher = DefaultHasher::new();
+            socket_addr.hash(&mut hasher);
+            let index = hasher.finish() as usize % listeners.len();
+            Some(listeners.swap_remove(index))
+        }
     }
 }
 
 impl<P: Provider> Transport for GenTransport<P> {
     type Output = (PeerId, Connection);
     type Error = Error;
-    type ListenerUpgrade = BoxFuture<'static, Result<Self::Output, Self::Error>>;
+    type ListenerUpgrade = Connecting;
     type Dial = BoxFuture<'static, Result<Self::Output, Self::Error>>;
 
     fn listen_on(
@@ -226,7 +184,6 @@
         listener_id: ListenerId,
         addr: Multiaddr,
     ) -> Result<(), TransportError<Self::Error>> {
-<<<<<<< HEAD
         let (socket_addr, version, _peer_id) = self.remote_multiaddr_to_socketaddr(addr, false)?;
         let endpoint_config = self.quinn_config.endpoint_config.clone();
         let server_config = self.quinn_config.server_config.clone();
@@ -234,16 +191,10 @@
         let socket = UdpSocket::bind(socket_addr).map_err(Self::Error::from)?;
         let socket_c = socket.try_clone().map_err(Self::Error::from)?;
         let endpoint = Self::new_endpoint(endpoint_config, Some(server_config), socket)?;
-=======
-        let (socket_addr, version, _peer_id) =
-            multiaddr_to_socketaddr(&addr, self.support_draft_29)
-                .ok_or(TransportError::MultiaddrNotSupported(addr))?;
->>>>>>> 755e3417
         let listener = Listener::new(
             listener_id,
             socket_c,
             endpoint,
-            self.hole_punch_map.clone(),
             self.handshake_timeout,
             need_if_watcher,
             version,
@@ -283,21 +234,10 @@
     }
 
     fn dial(&mut self, addr: Multiaddr) -> Result<Self::Dial, TransportError<Self::Error>> {
-<<<<<<< HEAD
         let (socket_addr, version, _peer_id) = self.remote_multiaddr_to_socketaddr(addr, true)?;
 
-        let listeners = self.eligible_listeners(&socket_addr);
-
-        let endpoint = match listeners.len() {
-            0 => {
-=======
-        let (socket_addr, version, _peer_id) = self.remote_multiaddr_to_socketaddr(addr)?;
-
-        let handshake_timeout = self.handshake_timeout;
-
-        let dialer_state = match self.eligible_listener(&socket_addr) {
+        let endpoint = match self.eligible_listener(&socket_addr) {
             None => {
->>>>>>> 755e3417
                 // No listener. Get or create an explicit dialer.
                 let socket_family = socket_addr.ip().into();
                 let dialer = match self.dialer.entry(socket_family) {
@@ -321,15 +261,7 @@
                 };
                 dialer
             }
-<<<<<<< HEAD
-            _ => {
-                // Pick any listener to use for dialing.
-                // We hash the socket address to achieve determinism.
-                let mut hasher = DefaultHasher::new();
-                socket_addr.hash(&mut hasher);
-                let index = hasher.finish() as usize % listeners.len();
-                listeners[index].endpoint.clone()
-            }
+            Some(listener) => listener.endpoint.clone(),
         };
         let handshake_timeout = self.handshake_timeout;
         let mut client_config = self.quinn_config.client_config.clone();
@@ -345,68 +277,25 @@
                 .map_err(ConnectError)?;
             Connecting::new(connecting, handshake_timeout).await
         }))
-=======
-            Some(listener) => &mut listener.dialer_state,
-        };
-        Ok(dialer_state.new_dial(socket_addr, handshake_timeout, version))
->>>>>>> 755e3417
     }
 
     fn dial_as_listener(
         &mut self,
         addr: Multiaddr,
     ) -> Result<Self::Dial, TransportError<Self::Error>> {
-<<<<<<< HEAD
         let (socket_addr, _version, peer_id) =
             self.remote_multiaddr_to_socketaddr(addr.clone(), true)?;
         let peer_id = peer_id.ok_or(TransportError::MultiaddrNotSupported(addr.clone()))?;
 
-        let listeners = self.eligible_listeners(&socket_addr);
-
-        let socket = match listeners.len() {
-            0 => {
-                return Err(TransportError::MultiaddrNotSupported(addr)); // FIXME return correct error
-            }
-            _ => {
-                // Pick any listener to use for dialing.
-                // We hash the socket address to achieve determinism.
-                let mut hasher = DefaultHasher::new();
-                socket_addr.hash(&mut hasher);
-                let index = hasher.finish() as usize % listeners.len();
-                listeners[index]
-                    .try_clone_socket()
-                    .map_err(Self::Error::from)?
-            }
-        };
-
-        let hole_puncher = HolePuncher::new(socket, socket_addr, self.handshake_timeout)
-            .map_err(|e| TransportError::Other(Error::Io(e)))?;
-
-        let (sender, receiver) = oneshot::channel();
-        let mut hole_punch_map = self.hole_punch_map.lock().unwrap();
-        hole_punch_map.insert((socket_addr, peer_id), sender);
-
-        Ok(Box::pin(async {
-            futures::select! {
-                hole_punched = receiver.fuse() => {
-                    Ok(hole_punched.unwrap())
-                },
-                err = hole_puncher.fuse() => {
-                    Err(err)
-                }
-=======
-        let (socket_addr, _version, peer_id) = self.remote_multiaddr_to_socketaddr(addr.clone())?;
-        let peer_id = peer_id.ok_or(TransportError::MultiaddrNotSupported(addr))?;
-
-        let endpoint_channel = self
+        let socket = self
             .eligible_listener(&socket_addr)
             .ok_or(TransportError::Other(
                 Error::NoActiveListenerForDialAsListener,
             ))?
-            .endpoint_channel
-            .clone();
-
-        let hole_puncher = hole_puncher::<P>(endpoint_channel, socket_addr, self.handshake_timeout);
+            .try_clone_socket()
+            .map_err(Self::Error::from)?;
+
+        let hole_puncher = hole_puncher::<P>(socket, socket_addr, self.handshake_timeout);
 
         let (sender, receiver) = oneshot::channel();
 
@@ -439,7 +328,6 @@
                     Ok((inbound_peer_id, connection))
                 }
                 Either::Right((hole_punch_err, _)) => Err(hole_punch_err),
->>>>>>> 755e3417
             }
         }))
     }
@@ -448,23 +336,6 @@
         mut self: Pin<&mut Self>,
         cx: &mut Context<'_>,
     ) -> Poll<TransportEvent<Self::ListenerUpgrade, Self::Error>> {
-<<<<<<< HEAD
-        if let Poll::Ready(Some(ev)) = self.listeners.poll_next_unpin(cx) {
-            return Poll::Ready(ev);
-=======
-        let mut errored = Vec::new();
-        for (key, dialer) in &mut self.dialer {
-            if let Poll::Ready(_error) = dialer.poll(cx) {
-                errored.push(*key);
-            }
-        }
-
-        for key in errored {
-            // Endpoint driver of dialer crashed.
-            // Drop dialer and all pending dials so that the connection receiver is notified.
-            self.dialer.remove(&key);
-        }
-
         while let Poll::Ready(Some(ev)) = self.listeners.poll_next_unpin(cx) {
             match ev {
                 TransportEvent::Incoming {
@@ -496,7 +367,6 @@
                 }
                 _ => return Poll::Ready(ev),
             }
->>>>>>> 755e3417
         }
 
         self.waker = Some(cx.waker().clone());
@@ -533,9 +403,6 @@
     ///
     /// None if we are only listening on a single interface.
     if_watcher: Option<P::IfWatcher>,
-
-    /// Hole punching attempts
-    hole_punch_map: HolePunchMap,
 
     /// Whether the listener was closed and the stream should terminate.
     is_closed: bool,
@@ -552,7 +419,6 @@
         listener_id: ListenerId,
         socket: UdpSocket,
         endpoint: quinn::Endpoint,
-        hole_punch_map: HolePunchMap,
         handshake_timeout: Duration,
         need_if_watcher: bool,
         version: ProtocolVersion,
@@ -576,7 +442,6 @@
 
         Ok(Listener {
             endpoint,
-            hole_punch_map,
             socket,
             accept,
             listener_id,
@@ -684,15 +549,8 @@
                     let remote_addr = connecting.remote_address();
                     let send_back_addr = socketaddr_to_multiaddr(&remote_addr, self.version);
 
-                    let upgrade = MaybeHolePunchedConnection::new(
-                        self.hole_punch_map.clone(),
-                        remote_addr,
-                        Connecting::new(connecting, self.handshake_timeout),
-                    )
-                    .boxed();
-
                     let event = TransportEvent::Incoming {
-                        upgrade,
+                        upgrade: Connecting::new(connecting, self.handshake_timeout),
                         local_addr,
                         send_back_addr,
                         listener_id: self.listener_id,
@@ -790,12 +648,7 @@
     for proto in iter {
         match proto {
             Protocol::P2p(id) => {
-<<<<<<< HEAD
-                let new_peer_id = PeerId::from_multihash(id).ok()?;
-                peer_id.replace(new_peer_id);
-=======
                 peer_id = Some(id);
->>>>>>> 755e3417
             }
             _ => return None,
         }
