// Copyright 2017-2020 Parity Technologies (UK) Ltd.
//
// Permission is hereby granted, free of charge, to any person obtaining a
// copy of this software and associated documentation files (the "Software"),
// to deal in the Software without restriction, including without limitation
// the rights to use, copy, modify, merge, publish, distribute, sublicense,
// and/or sell copies of the Software, and to permit persons to whom the
// Software is furnished to do so, subject to the following conditions:
//
// The above copyright notice and this permission notice shall be included in
// all copies or substantial portions of the Software.
//
// THE SOFTWARE IS PROVIDED "AS IS", WITHOUT WARRANTY OF ANY KIND, EXPRESS
// OR IMPLIED, INCLUDING BUT NOT LIMITED TO THE WARRANTIES OF MERCHANTABILITY,
// FITNESS FOR A PARTICULAR PURPOSE AND NONINFRINGEMENT. IN NO EVENT SHALL THE
// AUTHORS OR COPYRIGHT HOLDERS BE LIABLE FOR ANY CLAIM, DAMAGES OR OTHER
// LIABILITY, WHETHER IN AN ACTION OF CONTRACT, TORT OR OTHERWISE, ARISING
// FROM, OUT OF OR IN CONNECTION WITH THE SOFTWARE OR THE USE OR OTHER
// DEALINGS IN THE SOFTWARE.

//! Implementation of the [`Transport`] trait for QUIC.
//!
//! Combines all the objects in the other modules to implement the trait.

use crate::{endpoint::Endpoint, in_addr::InAddr, muxer::QuicMuxer, upgrade::Upgrade};

use futures::prelude::*;
use futures::stream::StreamExt;

use if_watch::IfEvent;

use libp2p_core::{
    multiaddr::{Multiaddr, Protocol},
    transport::{ListenerEvent, TransportError},
    PeerId, Transport,
};
use std::task::{Context, Poll};
use std::{net::SocketAddr, pin::Pin, sync::Arc};

// We reexport the errors that are exposed in the API.
// All of these types use one another.
pub use crate::connection::Error as Libp2pQuicConnectionError;
pub use quinn_proto::{
    ApplicationClose, ConfigError, ConnectError, ConnectionClose, ConnectionError,
    TransportError as QuinnTransportError, TransportErrorCode,
};

/// Wraps around an `Arc<Endpoint>` and implements the [`Transport`] trait.
///
/// > **Note**: This type is necessary because Rust unfortunately forbids implementing the
/// >           `Transport` trait directly on `Arc<Endpoint>`.
#[derive(Debug, Clone)]
pub struct QuicTransport {
    endpoint: Arc<Endpoint>,
    /// The IP addresses of network interfaces on which the listening socket
    /// is accepting connections.
    ///
    /// If the listen socket listens on all interfaces, these may change over
    /// time as interfaces become available or unavailable.
    in_addr: InAddr,
}

impl QuicTransport {
    pub fn new(endpoint: Arc<Endpoint>) -> Self {
        let in_addr = InAddr::new(endpoint.local_addr.ip());
        Self { endpoint, in_addr }
    }
}

/// Error that can happen on the transport.
#[derive(Debug, thiserror::Error)]
pub enum Error {
    /// Error while trying to reach a remote.
    #[error("{0}")]
    Reach(ConnectError),
    /// Error after the remote has been reached.
    #[error("{0}")]
    Established(Libp2pQuicConnectionError),
    /// Error while working with IfWatcher.
    #[error("{0}")]
    IfWatcher(std::io::Error),
}

impl Transport for QuicTransport {
    type Output = (PeerId, QuicMuxer);
    type Error = Error;
    // type Listener = Pin<
    //     Box<dyn Stream<Item = Result<ListenerEvent<Upgrade, Self::Error>, Self::Error>> + Send>,
    // >;
    type Listener = Self;
    type ListenerUpgrade = Upgrade;
    type Dial = Pin<Box<dyn Future<Output = Result<Self::Output, Self::Error>> + Send>>;

    #[tracing::instrument]
    fn listen_on(self, addr: Multiaddr) -> Result<Self::Listener, TransportError<Self::Error>> {
        multiaddr_to_socketaddr(&addr)
            .ok_or_else(|| TransportError::MultiaddrNotSupported(addr))?;
        Ok(self)
    }

    fn address_translation(&self, server: &Multiaddr, observed: &Multiaddr) -> Option<Multiaddr> {
        panic!("not implemented")
    }

    #[tracing::instrument]
    fn dial(self, addr: Multiaddr) -> Result<Self::Dial, TransportError<Self::Error>> {
        let socket_addr = if let Some(socket_addr) = multiaddr_to_socketaddr(&addr) {
            if socket_addr.port() == 0 || socket_addr.ip().is_unspecified() {
                tracing::error!("multiaddr not supported");
                return Err(TransportError::MultiaddrNotSupported(addr));
            }
            socket_addr
        } else {
            tracing::error!("multiaddr not supported");
            return Err(TransportError::MultiaddrNotSupported(addr));
        };

<<<<<<< HEAD
        Ok(async move {
            let connection = self
                .endpoint
                .dial(socket_addr)
                .await
                .map_err(Error::Reach)?;
            let final_connec = Upgrade::from_connection(connection).await?;
            Ok(final_connec)
        }
        .boxed())
=======
    fn dial_as_listener(self, addr: Multiaddr) -> Result<Self::Dial, TransportError<Self::Error>> {
        // TODO: As the listener of a QUIC hole punch, we need to send a random UDP packet to the
        // `addr`. See DCUtR specification below.
        //
        // https://github.com/libp2p/specs/blob/master/relay/DCUtR.md#the-protocol
        self.dial(addr)
    }

    fn address_translation(&self, _listen: &Multiaddr, observed: &Multiaddr) -> Option<Multiaddr> {
        Some(observed.clone())
>>>>>>> a3fea033
    }
}

impl Stream for QuicTransport {
    type Item = Result<ListenerEvent<Upgrade, Error>, Error>;

    #[tracing::instrument(skip_all)]
    fn poll_next(self: Pin<&mut Self>, cx: &mut Context) -> Poll<Option<Self::Item>> {
        let me = Pin::into_inner(self);
        let endpoint = me.endpoint.as_ref();

        // Poll for a next IfEvent
        match me.in_addr.poll_next_unpin(cx) {
            Poll::Ready(mut item) => {
                if let Some(item) = item.take() {
                    // Consume all events for up/down interface changes.
                    match item {
                        Ok(IfEvent::Up(inet)) => {
                            let ip = inet.addr();
                            if endpoint.local_addr.is_ipv4() == ip.is_ipv4() {
                                let socket_addr = SocketAddr::new(ip, endpoint.local_addr.port());
                                let ma = socketaddr_to_multiaddr(&socket_addr);
                                tracing::debug!("New listen address: {}", ma);
                                return Poll::Ready(Some(Ok(ListenerEvent::NewAddress(ma))));
                            }
                        }
                        Ok(IfEvent::Down(inet)) => {
                            let ip = inet.addr();
                            if endpoint.local_addr.is_ipv4() == ip.is_ipv4() {
                                let socket_addr = SocketAddr::new(ip, endpoint.local_addr.port());
                                let ma = socketaddr_to_multiaddr(&socket_addr);
                                tracing::debug!("Expired listen address: {}", ma);
                                return Poll::Ready(Some(Ok(ListenerEvent::AddressExpired(ma))));
                            }
                        }
                        Err(err) => {
                            tracing::debug! {
                                "Failure polling interfaces: {:?}.",
                                err
                            };
                            return Poll::Ready(Some(Ok(ListenerEvent::Error(Error::IfWatcher(
                                err,
                            )))));
                        }
                    }
                }
            }
            Poll::Pending => {
                // continue polling endpoint
            }
        }

        let connection = match endpoint.poll_incoming(cx) {
            Poll::Ready(Some(conn)) => conn,
            Poll::Ready(None) => return Poll::Ready(None),
            Poll::Pending => return Poll::Pending,
        };
        let local_addr = socketaddr_to_multiaddr(&connection.local_addr());
        let remote_addr = socketaddr_to_multiaddr(&connection.remote_addr());
        let event = ListenerEvent::Upgrade {
            upgrade: Upgrade::from_connection(connection),
            local_addr,
            remote_addr,
        };
        Poll::Ready(Some(Ok(event)))
    }
}

/// Tries to turn a QUIC multiaddress into a UDP [`SocketAddr`]. Returns None if the format
/// of the multiaddr is wrong.
pub(crate) fn multiaddr_to_socketaddr(addr: &Multiaddr) -> Option<SocketAddr> {
    let mut iter = addr.iter();
    let proto1 = iter.next()?;
    let proto2 = iter.next()?;
    let proto3 = iter.next()?;

    while let Some(proto) = iter.next() {
        match proto {
            Protocol::P2p(_) => {} // Ignore a `/p2p/...` prefix of possibly outer protocols, if present.
            _ => return None,
        }
    }

    match (proto1, proto2, proto3) {
        (Protocol::Ip4(ip), Protocol::Udp(port), Protocol::Quic) => {
            Some(SocketAddr::new(ip.into(), port))
        }
        (Protocol::Ip6(ip), Protocol::Udp(port), Protocol::Quic) => {
            Some(SocketAddr::new(ip.into(), port))
        }
        _ => None,
    }
}

/// Turns an IP address and port into the corresponding QUIC multiaddr.
pub(crate) fn socketaddr_to_multiaddr(socket_addr: &SocketAddr) -> Multiaddr {
    Multiaddr::empty()
        .with(socket_addr.ip().into())
        .with(Protocol::Udp(socket_addr.port()))
        .with(Protocol::Quic)
}

#[cfg(test)]
#[test]
fn multiaddr_to_udp_conversion() {
    use std::net::{IpAddr, Ipv4Addr, Ipv6Addr};

    assert!(
        multiaddr_to_socketaddr(&"/ip4/127.0.0.1/udp/1234".parse::<Multiaddr>().unwrap()).is_none()
    );

    assert_eq!(
        multiaddr_to_socketaddr(
            &"/ip4/127.0.0.1/udp/12345/quic"
                .parse::<Multiaddr>()
                .unwrap()
        ),
        Some(SocketAddr::new(
            IpAddr::V4(Ipv4Addr::new(127, 0, 0, 1)),
            12345,
        ))
    );
    assert_eq!(
        multiaddr_to_socketaddr(
            &"/ip4/255.255.255.255/udp/8080/quic"
                .parse::<Multiaddr>()
                .unwrap()
        ),
        Some(SocketAddr::new(
            IpAddr::V4(Ipv4Addr::new(255, 255, 255, 255)),
            8080,
        ))
    );
    assert_eq!(
        multiaddr_to_socketaddr(
            &"/ip4/127.0.0.1/udp/55148/quic/p2p/12D3KooW9xk7Zp1gejwfwNpfm6L9zH5NL4Bx5rm94LRYJJHJuARZ"
                .parse::<Multiaddr>()
                .unwrap()
        ),
        Some(SocketAddr::new(
            IpAddr::V4(Ipv4Addr::new(127, 0, 0, 1)),
            55148,
        ))
    );
    assert_eq!(
        multiaddr_to_socketaddr(&"/ip6/::1/udp/12345/quic".parse::<Multiaddr>().unwrap()),
        Some(SocketAddr::new(
            IpAddr::V6(Ipv6Addr::new(0, 0, 0, 0, 0, 0, 0, 1)),
            12345,
        ))
    );
    assert_eq!(
        multiaddr_to_socketaddr(
            &"/ip6/ffff:ffff:ffff:ffff:ffff:ffff:ffff:ffff/udp/8080/quic"
                .parse::<Multiaddr>()
                .unwrap()
        ),
        Some(SocketAddr::new(
            IpAddr::V6(Ipv6Addr::new(
                65535, 65535, 65535, 65535, 65535, 65535, 65535, 65535,
            )),
            8080,
        ))
    );
}<|MERGE_RESOLUTION|>--- conflicted
+++ resolved
@@ -99,7 +99,7 @@
     }
 
     fn address_translation(&self, server: &Multiaddr, observed: &Multiaddr) -> Option<Multiaddr> {
-        panic!("not implemented")
+        Some(observed.clone())
     }
 
     #[tracing::instrument]
@@ -115,7 +115,6 @@
             return Err(TransportError::MultiaddrNotSupported(addr));
         };
 
-<<<<<<< HEAD
         Ok(async move {
             let connection = self
                 .endpoint
@@ -126,18 +125,14 @@
             Ok(final_connec)
         }
         .boxed())
-=======
+    }
+
     fn dial_as_listener(self, addr: Multiaddr) -> Result<Self::Dial, TransportError<Self::Error>> {
         // TODO: As the listener of a QUIC hole punch, we need to send a random UDP packet to the
         // `addr`. See DCUtR specification below.
         //
         // https://github.com/libp2p/specs/blob/master/relay/DCUtR.md#the-protocol
         self.dial(addr)
-    }
-
-    fn address_translation(&self, _listen: &Multiaddr, observed: &Multiaddr) -> Option<Multiaddr> {
-        Some(observed.clone())
->>>>>>> a3fea033
     }
 }
 
