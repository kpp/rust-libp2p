// Copyright 2018 Parity Technologies (UK) Ltd.
//
// Permission is hereby granted, free of charge, to any person obtaining a
// copy of this software and associated documentation files (the "Software"),
// to deal in the Software without restriction, including without limitation
// the rights to use, copy, modify, merge, publish, distribute, sublicense,
// and/or sell copies of the Software, and to permit persons to whom the
// Software is furnished to do so, subject to the following conditions:
//
// The above copyright notice and this permission notice shall be included in
// all copies or substantial portions of the Software.
//
// THE SOFTWARE IS PROVIDED "AS IS", WITHOUT WARRANTY OF ANY KIND, EXPRESS
// OR IMPLIED, INCLUDING BUT NOT LIMITED TO THE WARRANTIES OF MERCHANTABILITY,
// FITNESS FOR A PARTICULAR PURPOSE AND NONINFRINGEMENT. IN NO EVENT SHALL THE
// AUTHORS OR COPYRIGHT HOLDERS BE LIABLE FOR ANY CLAIM, DAMAGES OR OTHER
// LIABILITY, WHETHER IN AN ACTION OF CONTRACT, TORT OR OTHERWISE, ARISING
// FROM, OUT OF OR IN CONNECTION WITH THE SOFTWARE OR THE USE OR OTHER
// DEALINGS IN THE SOFTWARE.

//! # libp2p-dns
//!
//! This crate provides the type [`GenDnsConfig`] with its instantiations
//! [`DnsConfig`] and `TokioDnsConfig` for use with `async-std` and `tokio`,
//! respectively.
//!
//! A [`GenDnsConfig`] is an address-rewriting [`Transport`] wrapper around
//! an inner `Transport`. The composed transport behaves like the inner
//! transport, except that [`Transport::dial`] resolves `/dns/...`, `/dns4/...`,
//! `/dns6/...` and `/dnsaddr/...` components of the given `Multiaddr` through
//! a DNS, replacing them with the resolved protocols (typically TCP/IP).
//!
//! The `async-std` feature and hence the `DnsConfig` are
//! enabled by default. Tokio users can furthermore opt-in
//! to the `tokio-dns-over-rustls` and `tokio-dns-over-https-rustls`
//! features. For more information about these features, please
//! refer to the documentation of [trust-dns-resolver].
//!
//! On Unix systems, if no custom configuration is given, [trust-dns-resolver]
//! will try to parse the `/etc/resolv.conf` file. This approach comes with a
//! few caveats to be aware of:
//!   1) This fails (panics even!) if `/etc/resolv.conf` does not exist. This is
//!      the case on all versions of Android.
//!   2) DNS configuration is only evaluated during startup. Runtime changes are
//!      thus ignored.
//!   3) DNS resolution is obviously done in process and consequently not using
//!      any system APIs (like libc's `gethostbyname`). Again this is
//!      problematic on platforms like Android, where there's a lot of
//!      complexity hidden behind the system APIs.
//! If the implementation requires different characteristics, one should
//! consider providing their own implementation of [`GenDnsConfig`] or use
//! platform specific APIs to extract the host's DNS configuration (if possible)
//! and provide a custom [`ResolverConfig`].
//!
//![trust-dns-resolver]: https://docs.rs/trust-dns-resolver/latest/trust_dns_resolver/#dns-over-tls-and-dns-over-https

#[cfg(feature = "async-std")]
use async_std_resolver::{AsyncStdConnection, AsyncStdConnectionProvider};
use futures::{future::BoxFuture, prelude::*};
use libp2p_core::{
    connection::Endpoint,
    multiaddr::{Multiaddr, Protocol},
    transport::{ListenerId, TransportError, TransportEvent},
    Transport,
};
use parking_lot::Mutex;
use smallvec::SmallVec;
#[cfg(any(feature = "async-std", feature = "tokio"))]
use std::io;
use std::{
    convert::TryFrom,
    error, fmt, iter,
    net::IpAddr,
    ops::DerefMut,
    pin::Pin,
    str,
    sync::Arc,
    task::{Context, Poll},
};
#[cfg(any(feature = "async-std", feature = "tokio"))]
use trust_dns_resolver::system_conf;
use trust_dns_resolver::{proto::xfer::dns_handle::DnsHandle, AsyncResolver, ConnectionProvider};
#[cfg(feature = "tokio")]
use trust_dns_resolver::{TokioAsyncResolver, TokioConnection, TokioConnectionProvider};

pub use trust_dns_resolver::config::{ResolverConfig, ResolverOpts};
pub use trust_dns_resolver::error::{ResolveError, ResolveErrorKind};

/// The prefix for `dnsaddr` protocol TXT record lookups.
const DNSADDR_PREFIX: &str = "_dnsaddr.";

/// The maximum number of dialing attempts to resolved addresses.
const MAX_DIAL_ATTEMPTS: usize = 16;

/// The maximum number of DNS lookups when dialing.
///
/// This limit is primarily a safeguard against too many, possibly
/// even cyclic, indirections in the addresses obtained from the
/// TXT records of a `/dnsaddr`.
const MAX_DNS_LOOKUPS: usize = 32;

/// The maximum number of TXT records applicable for the address
/// being dialed that are considered for further lookups as a
/// result of a single `/dnsaddr` lookup.
const MAX_TXT_RECORDS: usize = 16;

/// A `Transport` wrapper for performing DNS lookups when dialing `Multiaddr`esses
/// using `async-std` for all async I/O.
#[cfg(feature = "async-std")]
pub type DnsConfig<T> = GenDnsConfig<T, AsyncStdConnection, AsyncStdConnectionProvider>;

/// A `Transport` wrapper for performing DNS lookups when dialing `Multiaddr`esses
/// using `tokio` for all async I/O.
#[cfg(feature = "tokio")]
pub type TokioDnsConfig<T> = GenDnsConfig<T, TokioConnection, TokioConnectionProvider>;

/// A `Transport` wrapper for performing DNS lookups when dialing `Multiaddr`esses.
#[derive(Clone)]
pub struct GenDnsConfig<T, C, P>
where
    C: DnsHandle<Error = ResolveError>,
    P: ConnectionProvider<Conn = C>,
{
    /// The underlying transport.
    inner: Arc<Mutex<T>>,
    /// The DNS resolver used when dialing addresses with DNS components.
    resolver: AsyncResolver<C, P>,
}

#[cfg(feature = "async-std")]
impl<T> DnsConfig<T> {
    /// Creates a new [`DnsConfig`] from the OS's DNS configuration and defaults.
    pub async fn system(inner: T) -> Result<DnsConfig<T>, io::Error> {
        let (cfg, opts) = system_conf::read_system_conf()?;
        Self::custom(inner, cfg, opts).await
    }

    /// Creates a [`DnsConfig`] with a custom resolver configuration and options.
    pub async fn custom(
        inner: T,
        cfg: ResolverConfig,
        opts: ResolverOpts,
    ) -> Result<DnsConfig<T>, io::Error> {
        Ok(DnsConfig {
            inner: Arc::new(Mutex::new(inner)),
            resolver: async_std_resolver::resolver(cfg, opts).await?,
        })
    }
}

#[cfg(feature = "tokio")]
impl<T> TokioDnsConfig<T> {
    /// Creates a new [`TokioDnsConfig`] from the OS's DNS configuration and defaults.
    pub fn system(inner: T) -> Result<TokioDnsConfig<T>, io::Error> {
        let (cfg, opts) = system_conf::read_system_conf()?;
        Self::custom(inner, cfg, opts)
    }

    /// Creates a [`TokioDnsConfig`] with a custom resolver configuration
    /// and options.
    pub fn custom(
        inner: T,
        cfg: ResolverConfig,
        opts: ResolverOpts,
    ) -> Result<TokioDnsConfig<T>, io::Error> {
        Ok(TokioDnsConfig {
            inner: Arc::new(Mutex::new(inner)),
            resolver: TokioAsyncResolver::tokio(cfg, opts)?,
        })
    }
}

impl<T, C, P> fmt::Debug for GenDnsConfig<T, C, P>
where
    C: DnsHandle<Error = ResolveError>,
    P: ConnectionProvider<Conn = C>,
    T: fmt::Debug,
{
    fn fmt(&self, fmt: &mut fmt::Formatter<'_>) -> fmt::Result {
        fmt.debug_tuple("GenDnsConfig").field(&self.inner).finish()
    }
}

impl<T, C, P> Transport for GenDnsConfig<T, C, P>
where
<<<<<<< HEAD
    T: Transport + Clone + Send + Unpin + 'static,
=======
    T: Transport + Send + 'static,
>>>>>>> 8361fabb
    T::Error: Send,
    T::Dial: Send,
    C: DnsHandle<Error = ResolveError>,
    P: ConnectionProvider<Conn = C>,
{
    type Output = T::Output;
    type Error = DnsErr<T::Error>;
    type ListenerUpgrade = future::MapErr<T::ListenerUpgrade, fn(T::Error) -> Self::Error>;
    type Dial = future::Either<
        future::MapErr<T::Dial, fn(T::Error) -> Self::Error>,
        BoxFuture<'static, Result<Self::Output, Self::Error>>,
    >;

    fn listen_on(
        &mut self,
        id: ListenerId,
        addr: Multiaddr,
    ) -> Result<(), TransportError<Self::Error>> {
        self.inner
            .lock()
            .listen_on(id, addr)
            .map_err(|e| e.map(DnsErr::Transport))
    }

    fn dial(&mut self, addr: Multiaddr) -> Result<Self::Dial, TransportError<Self::Error>> {
        self.do_dial(addr, Endpoint::Dialer)
    }

    fn dial_as_listener(
        &mut self,
        addr: Multiaddr,
    ) -> Result<Self::Dial, TransportError<Self::Error>> {
        self.do_dial(addr, Endpoint::Listener)
    }

    fn address_translation(&self, server: &Multiaddr, observed: &Multiaddr) -> Option<Multiaddr> {
        self.inner.lock().address_translation(server, observed)
    }

    fn poll(
        self: Pin<&mut Self>,
        cx: &mut Context<'_>,
    ) -> Poll<TransportEvent<Self::ListenerUpgrade, Self::Error>> {
        let mut inner = self.inner.lock();
        Transport::poll(Pin::new(inner.deref_mut()), cx).map(|event| {
            event
                .map_upgrade(|upgr| upgr.map_err::<_, fn(_) -> _>(DnsErr::Transport))
                .map_err(DnsErr::Transport)
        })
    }
}

impl<T, C, P> GenDnsConfig<T, C, P>
where
<<<<<<< HEAD
    T: Transport + Clone + Send + Unpin + 'static,
=======
    T: Transport + Send + 'static,
>>>>>>> 8361fabb
    T::Error: Send,
    T::Dial: Send,
    C: DnsHandle<Error = ResolveError>,
    P: ConnectionProvider<Conn = C>,
{
    fn do_dial(
        &mut self,
        addr: Multiaddr,
        role_override: Endpoint,
    ) -> Result<<Self as Transport>::Dial, TransportError<<Self as Transport>::Error>> {
        let resolver = self.resolver.clone();
        let inner = self.inner.clone();

        // Asynchronlously resolve all DNS names in the address before proceeding
        // with dialing on the underlying transport.
        Ok(async move {
            let mut last_err = None;
            let mut dns_lookups = 0;
            let mut dial_attempts = 0;
            // We optimise for the common case of a single DNS component
            // in the address that is resolved with a single lookup.
            let mut unresolved = SmallVec::<[Multiaddr; 1]>::new();
            unresolved.push(addr.clone());

            // Resolve (i.e. replace) all DNS protocol components, initiating
            // dialing attempts as soon as there is another fully resolved
            // address.
            while let Some(addr) = unresolved.pop() {
                if let Some((i, name)) = addr.iter().enumerate().find(|(_, p)| {
                    matches!(
                        p,
                        Protocol::Dns(_)
                            | Protocol::Dns4(_)
                            | Protocol::Dns6(_)
                            | Protocol::Dnsaddr(_)
                    )
                }) {
                    if dns_lookups == MAX_DNS_LOOKUPS {
                        log::debug!("Too many DNS lookups. Dropping unresolved {}.", addr);
                        last_err = Some(DnsErr::TooManyLookups);
                        // There may still be fully resolved addresses in `unresolved`,
                        // so keep going until `unresolved` is empty.
                        continue;
                    }
                    dns_lookups += 1;
                    match resolve(&name, &resolver).await {
                        Err(e) => {
                            if unresolved.is_empty() {
                                return Err(e);
                            }
                            // If there are still unresolved addresses, there is
                            // a chance of success, but we track the last error.
                            last_err = Some(e);
                        }
                        Ok(Resolved::One(ip)) => {
                            log::trace!("Resolved {} -> {}", name, ip);
                            let addr = addr.replace(i, |_| Some(ip)).expect("`i` is a valid index");
                            unresolved.push(addr);
                        }
                        Ok(Resolved::Many(ips)) => {
                            for ip in ips {
                                log::trace!("Resolved {} -> {}", name, ip);
                                let addr =
                                    addr.replace(i, |_| Some(ip)).expect("`i` is a valid index");
                                unresolved.push(addr);
                            }
                        }
                        Ok(Resolved::Addrs(addrs)) => {
                            let suffix = addr.iter().skip(i + 1).collect::<Multiaddr>();
                            let prefix = addr.iter().take(i).collect::<Multiaddr>();
                            let mut n = 0;
                            for a in addrs {
                                if a.ends_with(&suffix) {
                                    if n < MAX_TXT_RECORDS {
                                        n += 1;
                                        log::trace!("Resolved {} -> {}", name, a);
                                        let addr =
                                            prefix.iter().chain(a.iter()).collect::<Multiaddr>();
                                        unresolved.push(addr);
                                    } else {
                                        log::debug!(
                                            "Too many TXT records. Dropping resolved {}.",
                                            a
                                        );
                                    }
                                }
                            }
                        }
                    }
                } else {
                    // We have a fully resolved address, so try to dial it.
                    log::debug!("Dialing {}", addr);

                    let transport = inner.clone();
                    let dial = match role_override {
                        Endpoint::Dialer => transport.lock().dial(addr),
                        Endpoint::Listener => transport.lock().dial_as_listener(addr),
                    };
                    let result = match dial {
                        Ok(out) => {
                            // We only count attempts that the inner transport
                            // actually accepted, i.e. for which it produced
                            // a dialing future.
                            dial_attempts += 1;
                            out.await.map_err(DnsErr::Transport)
                        }
                        Err(TransportError::MultiaddrNotSupported(a)) => {
                            Err(DnsErr::MultiaddrNotSupported(a))
                        }
                        Err(TransportError::Other(err)) => Err(DnsErr::Transport(err)),
                    };

                    match result {
                        Ok(out) => return Ok(out),
                        Err(err) => {
                            log::debug!("Dial error: {:?}.", err);
                            if unresolved.is_empty() {
                                return Err(err);
                            }
                            if dial_attempts == MAX_DIAL_ATTEMPTS {
                                log::debug!(
                                    "Aborting dialing after {} attempts.",
                                    MAX_DIAL_ATTEMPTS
                                );
                                return Err(err);
                            }
                            last_err = Some(err);
                        }
                    }
                }
            }

            // At this point, if there was at least one failed dialing
            // attempt, return that error. Otherwise there were no valid DNS records
            // for the given address to begin with (i.e. DNS lookups succeeded but
            // produced no records relevant for the given `addr`).
            Err(last_err.unwrap_or_else(|| {
                DnsErr::ResolveError(ResolveErrorKind::Message("No matching records found.").into())
            }))
        }
        .boxed()
        .right_future())
    }
}

/// The possible errors of a [`GenDnsConfig`] wrapped transport.
#[derive(Debug)]
#[allow(clippy::large_enum_variant)]
pub enum DnsErr<TErr> {
    /// The underlying transport encountered an error.
    Transport(TErr),
    /// DNS resolution failed.
    ResolveError(ResolveError),
    /// DNS resolution was successful, but the underlying transport refused the resolved address.
    MultiaddrNotSupported(Multiaddr),
    /// DNS resolution involved too many lookups.
    ///
    /// DNS resolution on dialing performs up to 32 DNS lookups. If these
    /// are not sufficient to obtain a fully-resolved address, this error
    /// is returned and the DNS records for the domain(s) being dialed
    /// should be investigated.
    TooManyLookups,
}

impl<TErr> fmt::Display for DnsErr<TErr>
where
    TErr: fmt::Display,
{
    fn fmt(&self, f: &mut fmt::Formatter<'_>) -> fmt::Result {
        match self {
            DnsErr::Transport(err) => write!(f, "{}", err),
            DnsErr::ResolveError(err) => write!(f, "{}", err),
            DnsErr::MultiaddrNotSupported(a) => write!(f, "Unsupported resolved address: {}", a),
            DnsErr::TooManyLookups => write!(f, "Too many DNS lookups"),
        }
    }
}

impl<TErr> error::Error for DnsErr<TErr>
where
    TErr: error::Error + 'static,
{
    fn source(&self) -> Option<&(dyn error::Error + 'static)> {
        match self {
            DnsErr::Transport(err) => Some(err),
            DnsErr::ResolveError(err) => Some(err),
            DnsErr::MultiaddrNotSupported(_) => None,
            DnsErr::TooManyLookups => None,
        }
    }
}

/// The successful outcome of [`resolve`] for a given [`Protocol`].
enum Resolved<'a> {
    /// The given `Protocol` has been resolved to a single `Protocol`,
    /// which may be identical to the one given, in case it is not
    /// a DNS protocol component.
    One(Protocol<'a>),
    /// The given `Protocol` has been resolved to multiple alternative
    /// `Protocol`s as a result of a DNS lookup.
    Many(Vec<Protocol<'a>>),
    /// The given `Protocol` has been resolved to a new list of `Multiaddr`s
    /// obtained from DNS TXT records representing possible alternatives.
    /// These addresses may contain further DNS names that need resolving.
    Addrs(Vec<Multiaddr>),
}

/// Asynchronously resolves the domain name of a `Dns`, `Dns4`, `Dns6` or `Dnsaddr` protocol
/// component. If the given protocol is of a different type, it is returned unchanged as a
/// [`Resolved::One`].
fn resolve<'a, E: 'a + Send, C, P>(
    proto: &Protocol<'a>,
    resolver: &'a AsyncResolver<C, P>,
) -> BoxFuture<'a, Result<Resolved<'a>, DnsErr<E>>>
where
    C: DnsHandle<Error = ResolveError>,
    P: ConnectionProvider<Conn = C>,
{
    match proto {
        Protocol::Dns(ref name) => resolver
            .lookup_ip(name.clone().into_owned())
            .map(move |res| match res {
                Ok(ips) => {
                    let mut ips = ips.into_iter();
                    let one = ips
                        .next()
                        .expect("If there are no results, `Err(NoRecordsFound)` is expected.");
                    if let Some(two) = ips.next() {
                        Ok(Resolved::Many(
                            iter::once(one)
                                .chain(iter::once(two))
                                .chain(ips)
                                .map(Protocol::from)
                                .collect(),
                        ))
                    } else {
                        Ok(Resolved::One(Protocol::from(one)))
                    }
                }
                Err(e) => Err(DnsErr::ResolveError(e)),
            })
            .boxed(),
        Protocol::Dns4(ref name) => resolver
            .ipv4_lookup(name.clone().into_owned())
            .map(move |res| match res {
                Ok(ips) => {
                    let mut ips = ips.into_iter();
                    let one = ips
                        .next()
                        .expect("If there are no results, `Err(NoRecordsFound)` is expected.");
                    if let Some(two) = ips.next() {
                        Ok(Resolved::Many(
                            iter::once(one)
                                .chain(iter::once(two))
                                .chain(ips)
                                .map(IpAddr::from)
                                .map(Protocol::from)
                                .collect(),
                        ))
                    } else {
                        Ok(Resolved::One(Protocol::from(IpAddr::from(one))))
                    }
                }
                Err(e) => Err(DnsErr::ResolveError(e)),
            })
            .boxed(),
        Protocol::Dns6(ref name) => resolver
            .ipv6_lookup(name.clone().into_owned())
            .map(move |res| match res {
                Ok(ips) => {
                    let mut ips = ips.into_iter();
                    let one = ips
                        .next()
                        .expect("If there are no results, `Err(NoRecordsFound)` is expected.");
                    if let Some(two) = ips.next() {
                        Ok(Resolved::Many(
                            iter::once(one)
                                .chain(iter::once(two))
                                .chain(ips)
                                .map(IpAddr::from)
                                .map(Protocol::from)
                                .collect(),
                        ))
                    } else {
                        Ok(Resolved::One(Protocol::from(IpAddr::from(one))))
                    }
                }
                Err(e) => Err(DnsErr::ResolveError(e)),
            })
            .boxed(),
        Protocol::Dnsaddr(ref name) => {
            let name = [DNSADDR_PREFIX, name].concat();
            resolver
                .txt_lookup(name)
                .map(move |res| match res {
                    Ok(txts) => {
                        let mut addrs = Vec::new();
                        for txt in txts {
                            if let Some(chars) = txt.txt_data().first() {
                                match parse_dnsaddr_txt(chars) {
                                    Err(e) => {
                                        // Skip over seemingly invalid entries.
                                        log::debug!("Invalid TXT record: {:?}", e);
                                    }
                                    Ok(a) => {
                                        addrs.push(a);
                                    }
                                }
                            }
                        }
                        Ok(Resolved::Addrs(addrs))
                    }
                    Err(e) => Err(DnsErr::ResolveError(e)),
                })
                .boxed()
        }
        proto => future::ready(Ok(Resolved::One(proto.clone()))).boxed(),
    }
}

/// Parses a `<character-string>` of a `dnsaddr` TXT record.
fn parse_dnsaddr_txt(txt: &[u8]) -> io::Result<Multiaddr> {
    let s = str::from_utf8(txt).map_err(invalid_data)?;
    match s.strip_prefix("dnsaddr=") {
        None => Err(invalid_data("Missing `dnsaddr=` prefix.")),
        Some(a) => Ok(Multiaddr::try_from(a).map_err(invalid_data)?),
    }
}

fn invalid_data(e: impl Into<Box<dyn std::error::Error + Send + Sync>>) -> io::Error {
    io::Error::new(io::ErrorKind::InvalidData, e)
}

#[cfg(test)]
mod tests {
    use super::*;
    use futures::future::BoxFuture;
    use libp2p_core::{
        multiaddr::{Multiaddr, Protocol},
        transport::{TransportError, TransportEvent},
        PeerId, Transport,
    };

    #[test]
    fn basic_resolve() {
        let _ = env_logger::try_init();

        #[derive(Clone)]
        struct CustomTransport;

        impl Transport for CustomTransport {
            type Output = ();
            type Error = std::io::Error;
            type ListenerUpgrade = BoxFuture<'static, Result<Self::Output, Self::Error>>;
            type Dial = BoxFuture<'static, Result<Self::Output, Self::Error>>;

            fn listen_on(
                &mut self,
                _: ListenerId,
                _: Multiaddr,
            ) -> Result<(), TransportError<Self::Error>> {
                unreachable!()
            }

            fn dial(&mut self, addr: Multiaddr) -> Result<Self::Dial, TransportError<Self::Error>> {
                // Check that all DNS components have been resolved, i.e. replaced.
                assert!(!addr.iter().any(|p| match p {
                    Protocol::Dns(_)
                    | Protocol::Dns4(_)
                    | Protocol::Dns6(_)
                    | Protocol::Dnsaddr(_) => true,
                    _ => false,
                }));
                Ok(Box::pin(future::ready(Ok(()))))
            }

            fn dial_as_listener(
                &mut self,
                addr: Multiaddr,
            ) -> Result<Self::Dial, TransportError<Self::Error>> {
                self.dial(addr)
            }

            fn address_translation(&self, _: &Multiaddr, _: &Multiaddr) -> Option<Multiaddr> {
                None
            }

            fn poll(
                self: Pin<&mut Self>,
                _: &mut Context<'_>,
            ) -> Poll<TransportEvent<Self::ListenerUpgrade, Self::Error>> {
                unreachable!()
            }
        }

        async fn run<T, C, P>(transport: GenDnsConfig<T, C, P>)
        where
            C: DnsHandle<Error = ResolveError>,
            P: ConnectionProvider<Conn = C>,
            T: Transport + Clone + Send + Unpin + 'static,
            T::Error: Send,
            T::Dial: Send,
        {
            // Success due to existing A record for example.com.
            let _ = transport
                .clone()
                .dial("/dns4/example.com/tcp/20000".parse().unwrap())
                .unwrap()
                .await
                .unwrap();

            // Success due to existing AAAA record for example.com.
            let _ = transport
                .clone()
                .dial("/dns6/example.com/tcp/20000".parse().unwrap())
                .unwrap()
                .await
                .unwrap();

            // Success due to pass-through, i.e. nothing to resolve.
            let _ = transport
                .clone()
                .dial("/ip4/1.2.3.4/tcp/20000".parse().unwrap())
                .unwrap()
                .await
                .unwrap();

            // Success due to the DNS TXT records at _dnsaddr.bootstrap.libp2p.io.
            let _ = transport
                .clone()
                .dial("/dnsaddr/bootstrap.libp2p.io".parse().unwrap())
                .unwrap()
                .await
                .unwrap();

            // Success due to the DNS TXT records at _dnsaddr.bootstrap.libp2p.io having
            // an entry with suffix `/p2p/QmNnooDu7bfjPFoTZYxMNLWUQJyrVwtbZg5gBMjTezGAJN`,
            // i.e. a bootnode with such a peer ID.
            let _ = transport
                .clone()
                .dial("/dnsaddr/bootstrap.libp2p.io/p2p/QmNnooDu7bfjPFoTZYxMNLWUQJyrVwtbZg5gBMjTezGAJN".parse().unwrap())
                .unwrap()
                .await
                .unwrap();

            // Failure due to the DNS TXT records at _dnsaddr.libp2p.io not having
            // an entry with a random `p2p` suffix.
            match transport
                .clone()
                .dial(
                    format!("/dnsaddr/bootstrap.libp2p.io/p2p/{}", PeerId::random())
                        .parse()
                        .unwrap(),
                )
                .unwrap()
                .await
            {
                Err(DnsErr::ResolveError(_)) => {}
                Err(e) => panic!("Unexpected error: {:?}", e),
                Ok(_) => panic!("Unexpected success."),
            }

            // Failure due to no records.
            match transport
                .clone()
                .dial("/dns4/example.invalid/tcp/20000".parse().unwrap())
                .unwrap()
                .await
            {
                Err(DnsErr::ResolveError(e)) => match e.kind() {
                    ResolveErrorKind::NoRecordsFound { .. } => {}
                    _ => panic!("Unexpected DNS error: {:?}", e),
                },
                Err(e) => panic!("Unexpected error: {:?}", e),
                Ok(_) => panic!("Unexpected success."),
            }
        }

        #[cfg(feature = "async-std")]
        {
            // Be explicit about the resolver used. At least on github CI, TXT
            // type record lookups may not work with the system DNS resolver.
            let config = ResolverConfig::quad9();
            let opts = ResolverOpts::default();
            async_std_crate::task::block_on(
                DnsConfig::custom(CustomTransport, config, opts).then(|dns| run(dns.unwrap())),
            );
        }

        #[cfg(feature = "tokio")]
        {
            // Be explicit about the resolver used. At least on github CI, TXT
            // type record lookups may not work with the system DNS resolver.
            let config = ResolverConfig::quad9();
            let opts = ResolverOpts::default();
            let rt = tokio_crate::runtime::Builder::new_current_thread()
                .enable_io()
                .enable_time()
                .build()
                .unwrap();
            rt.block_on(run(
                TokioDnsConfig::custom(CustomTransport, config, opts).unwrap()
            ));
        }
    }
}<|MERGE_RESOLUTION|>--- conflicted
+++ resolved
@@ -183,11 +183,7 @@
 
 impl<T, C, P> Transport for GenDnsConfig<T, C, P>
 where
-<<<<<<< HEAD
-    T: Transport + Clone + Send + Unpin + 'static,
-=======
-    T: Transport + Send + 'static,
->>>>>>> 8361fabb
+    T: Transport + Send + Unpin + 'static,
     T::Error: Send,
     T::Dial: Send,
     C: DnsHandle<Error = ResolveError>,
@@ -242,11 +238,7 @@
 
 impl<T, C, P> GenDnsConfig<T, C, P>
 where
-<<<<<<< HEAD
-    T: Transport + Clone + Send + Unpin + 'static,
-=======
-    T: Transport + Send + 'static,
->>>>>>> 8361fabb
+    T: Transport + Send + Unpin + 'static,
     T::Error: Send,
     T::Dial: Send,
     C: DnsHandle<Error = ResolveError>,
